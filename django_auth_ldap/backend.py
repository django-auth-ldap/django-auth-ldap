# Copyright (c) 2009, Peter Sagerson
# All rights reserved.
#
# Redistribution and use in source and binary forms, with or without
# modification, are permitted provided that the following conditions are met:
#
# - Redistributions of source code must retain the above copyright notice, this
# list of conditions and the following disclaimer.
#
# - Redistributions in binary form must reproduce the above copyright notice,
# this list of conditions and the following disclaimer in the documentation
# and/or other materials provided with the distribution.
#
# THIS SOFTWARE IS PROVIDED BY THE COPYRIGHT HOLDERS AND CONTRIBUTORS "AS IS"
# AND ANY EXPRESS OR IMPLIED WARRANTIES, INCLUDING, BUT NOT LIMITED TO, THE
# IMPLIED WARRANTIES OF MERCHANTABILITY AND FITNESS FOR A PARTICULAR PURPOSE ARE
# DISCLAIMED. IN NO EVENT SHALL THE COPYRIGHT HOLDER OR CONTRIBUTORS BE LIABLE
# FOR ANY DIRECT, INDIRECT, INCIDENTAL, SPECIAL, EXEMPLARY, OR CONSEQUENTIAL
# DAMAGES (INCLUDING, BUT NOT LIMITED TO, PROCUREMENT OF SUBSTITUTE GOODS OR
# SERVICES; LOSS OF USE, DATA, OR PROFITS; OR BUSINESS INTERRUPTION) HOWEVER
# CAUSED AND ON ANY THEORY OF LIABILITY, WHETHER IN CONTRACT, STRICT LIABILITY,
# OR TORT (INCLUDING NEGLIGENCE OR OTHERWISE) ARISING IN ANY WAY OUT OF THE USE
# OF THIS SOFTWARE, EVEN IF ADVISED OF THE POSSIBILITY OF SUCH DAMAGE.

"""
LDAP authentication backend

Complete documentation can be found in docs/howto/auth-ldap.txt (or the thing it
compiles to).

Use of this backend requires the python-ldap module. To support unit tests, we
import ldap in a single centralized place (config._LDAPConfig) so that the test
harness can insert a mock object.

A few notes on naming conventions. If an identifier ends in _dn, it is a string
representation of a distinguished name. If it ends in _info, it is a 2-tuple
containing a DN and a dictionary of lists of attributes. ldap.search_s returns a
list of such structures. An identifier that ends in _attrs is the dictionary of
attributes from the _info structure.

A connection is an LDAPObject that has been successfully bound with a DN and
password. The identifier 'user' always refers to a User model object; LDAP user
information will be user_dn or user_info.

Additional classes can be found in the config module next to this one.
"""

import copy
import operator
import pprint
import re
import warnings
from functools import reduce
from logging import Logger
from typing import (
    Any,
    Callable,
    Collection,
    Dict,
    List,
    Optional,
    Set,
    Tuple,
    Type,
    TypeVar,
    Union,
    cast,
)

import django.conf
import django.dispatch
import ldap
from django.contrib.auth import get_user_model
from django.contrib.auth.models import AbstractUser, Group, Permission
from django.core.cache import cache
from django.core.exceptions import ImproperlyConfigured, ObjectDoesNotExist
from django.http import HttpRequest
from django.utils.inspect import func_supports_parameter
from ldap.ldapobject import LDAPObject

from django_auth_ldap.config import (
    AbstractLDAPSearch,
    ConfigurationWarning,
    LDAPGroupQuery,
    LDAPGroupType,
    LDAPSearch,
    _LDAPConfig,
)

# TODO remove try/catch when dropping support for Django 2.2
try:
    from django.contrib.auth.backends import BaseBackend
except ImportError:
    # BaseBackend was first introduced to Django in version 3.0,
    # thus to support Django 2.2 the ImportError must be caught.
    BaseBackend = object

T = TypeVar("T")

logger: Logger = _LDAPConfig.get_logger()

# Exported signals

# Allows clients to perform custom user population.
# Passed arguments: user, ldap_user
populate_user: django.dispatch.Signal = django.dispatch.Signal()

# Allows clients to inspect and perform special handling of LDAPError
# exceptions. Exceptions raised by handlers will be propagated out.
# Passed arguments: context, user, exception
ldap_error: django.dispatch.Signal = django.dispatch.Signal()


class LDAPBackend(BaseBackend):
    """
    The main backend class. This implements the auth backend API, although it
    actually delegates most of its work to _LDAPUser, which is defined next.
    """

    def __init__(self) -> None:
        self._settings: Optional[LDAPSettings] = None
        self._ldap: ldap = None  # The cached ldap module (or mock object)

    def __getstate__(self) -> dict:
        """
        Exclude certain cached properties from pickling.
        """
        return {
            k: v for k, v in self.__dict__.items() if k not in ["_settings", "_ldap"]
        }

    def __setstate__(self, state: Dict[str, Any]):
        """
        Set excluded properties from pickling.
        """
        self.__dict__.update(state)
        self._settings = None
        self._ldap = None

    @property
    def settings(self) -> "LDAPSettings":
        if self._settings is None:
            self._settings = LDAPSettings()

        return self._settings

    @settings.setter
    def settings(self, settings: "LDAPSettings") -> None:
        self._settings = settings

    @property
    def ldap(self) -> ldap:
        if self._ldap is None:
            options = getattr(django.conf.settings, "AUTH_LDAP_GLOBAL_OPTIONS", None)

            self._ldap = _LDAPConfig.get_ldap(options)

        return self._ldap

    def get_user_model(self) -> Type[AbstractUser]:
        """
        By default, this will return the model class configured by
        AUTH_USER_MODEL. Subclasses may wish to override it and return a proxy
        model.
        """
        return get_user_model()

    #
    # The Django auth backend API
    #

    def authenticate(
        self,
        request: Optional[HttpRequest],
        username: Optional[str] = None,
        password: str = "",
        **kwargs: Any
    ) -> Optional[AbstractUser]:
        if username is None:
            return None

        if password or self.settings.PERMIT_EMPTY_PASSWORD:
            ldap_user = _LDAPUser(self, username=username.strip(), request=request)
            user = self.authenticate_ldap_user(ldap_user, password)
        else:
            logger.debug("Rejecting empty password for {}".format(username))
            user = None

        return user

    def get_user(self, user_id: Any) -> Optional[AbstractUser]:
        user = None

        try:
            user = self.get_user_model().objects.get(pk=user_id)
            _LDAPUser(self, user=user)  # This sets user.ldap_user
        except ObjectDoesNotExist:
            pass

        return user

    def has_perm(
        self, user: AbstractUser, perm: str, obj: Optional[Any] = None
    ) -> bool:
        return perm in self.get_all_permissions(user, obj)

    def has_module_perms(self, user: AbstractUser, app_label: str) -> bool:
        for perm in self.get_all_permissions(user):
            if perm[: perm.index(".")] == app_label:
                return True

        return False

    def get_all_permissions(
        self, user: AbstractUser, obj: Optional[Any] = None
    ) -> Set[str]:
        return self.get_group_permissions(user, obj)

    def get_group_permissions(
        self, user: AbstractUser, obj: Optional[Any] = None
    ) -> Set[str]:
        if not hasattr(user, "ldap_user") and self.settings.AUTHORIZE_ALL_USERS:
            _LDAPUser(self, user=user)  # This sets user.ldap_user

        if hasattr(user, "ldap_user"):
            permissions = user.ldap_user.get_group_permissions()
        else:
            permissions = set()

        return permissions

    #
    # Bonus API: populate the Django user from LDAP without authenticating.
    #

    def populate_user(self, username: str) -> Optional[AbstractUser]:
        ldap_user = _LDAPUser(self, username=username)
        return ldap_user.populate_user()

    #
    # Hooks for subclasses
    #

    def authenticate_ldap_user(
        self, ldap_user: "_LDAPUser", password: str
    ) -> Optional[AbstractUser]:
        """
        Returns an authenticated Django user or None.
        """
        return ldap_user.authenticate(password)

    def get_or_build_user(
        self, username: str, ldap_user: "_LDAPUser"
    ) -> Tuple[AbstractUser, bool]:
        """
        This must return a (User, built) 2-tuple for the given LDAP user.

        username is the Django-friendly username of the user. ldap_user.dn is
        the user's DN and ldap_user.attrs contains all of their LDAP
        attributes.

        The returned User object may be an unsaved model instance.

        """
        model = self.get_user_model()

        if self.settings.USER_QUERY_FIELD:
            if ldap_user.attrs is None:
                raise TypeError("The attrs of the LDAP user should not be None")

            query_field = self.settings.USER_QUERY_FIELD
            query_value = ldap_user.attrs[self.settings.USER_ATTR_MAP[query_field]][0]
            lookup = query_field
        else:
            query_field = model.USERNAME_FIELD
            query_value = username.lower()
            lookup = "{}__iexact".format(query_field)

        try:
            user = model.objects.get(**{lookup: query_value})
        except model.DoesNotExist:
            user = model(**{query_field: query_value})
            built = True
        else:
            built = False

        return user, built

    def ldap_to_django_username(self, username: str) -> str:
        return username

    def django_to_ldap_username(self, username: str) -> str:
        return username


class _LDAPUser:
    """
    Represents an LDAP user and ultimately fields all requests that the
    backend receives. This class exists for two reasons. First, it's
    convenient to have a separate object for each request so that we can use
    object attributes without running into threading problems. Second, these
    objects get attached to the User objects, which allows us to cache
    expensive LDAP information, especially around groups and permissions.

    self.backend is a reference back to the LDAPBackend instance, which we need
    to access the ldap module and any hooks that a subclass has overridden.
    """

    class AuthenticationFailed(Exception):
        pass

    # Defaults
    _user: Optional[AbstractUser] = None
    _user_dn: Optional[str] = None
    _user_attrs: Optional[Dict[str, List[str]]] = None
    _groups: Optional["_LDAPUserGroups"] = None
    _group_permissions: Optional[Set[str]] = None
    _connection: Optional[LDAPObject] = None
    _connection_bound: bool = False

    #
    # Initialization
    #

    def __init__(
        self,
        backend: LDAPBackend,
        username: Optional[str] = None,
        user: Optional[AbstractUser] = None,
        request: Optional[HttpRequest] = None,
    ) -> None:
        """
        A new LDAPUser must be initialized with either a username or an
        authenticated User object. If a user is given, the username will be
        ignored.
        """
        self.backend: LDAPBackend = backend
        self._username: Optional[str] = username
        self._request: Optional[HttpRequest] = request

        if user is not None:
            self._set_authenticated_user(user)

        if username is None and user is None:
            raise Exception("Internal error: _LDAPUser improperly initialized.")

    def __deepcopy__(self, memo: dict) -> "_LDAPUser":
        obj = object.__new__(type(self))
        obj.backend = self.backend
        obj._user = copy.deepcopy(self._user, memo)

        # This is all just cached immutable data. There's no point copying it.
        obj._username = self._username
        obj._user_dn = self._user_dn
        obj._user_attrs = self._user_attrs
        obj._groups = self._groups
        obj._group_permissions = self._group_permissions

        # The connection couldn't be copied even if we wanted to
        obj._connection = self._connection
        obj._connection_bound = self._connection_bound

        return obj

    def __getstate__(self) -> Dict[str, Any]:
        """
        Most of our properties are cached from the LDAP server. We only want to
        pickle a few crucial things.
        """
        return {
            k: v
            for k, v in self.__dict__.items()
            if k in ["backend", "_username", "_user"]
        }

    def _set_authenticated_user(self, user: AbstractUser) -> None:
        self._user = user
        self._username = self.backend.django_to_ldap_username(user.get_username())

        user.ldap_user = self
        user.ldap_username = self._username

    @property
    def ldap(self) -> ldap:
        return self.backend.ldap

    @property
    def settings(self) -> "LDAPSettings":
        return self.backend.settings

    #
    # Entry points
    #

    def authenticate(self, password: str) -> AbstractUser:
        """
        Authenticates against the LDAP directory and returns the corresponding
        User object if successful. Returns None on failure.
        """
        user = None

        try:
            self._authenticate_user_dn(password)
            self._check_requirements()
            user = self._get_or_create_user()
        except self.AuthenticationFailed as e:
            logger.debug("Authentication failed for {}: {}".format(self._username, e))
        except ldap.LDAPError as e:
            results = ldap_error.send(
                type(self.backend),
                context="authenticate",
                user=self._user,
                exception=e,
            )
            if len(results) == 0:
                logger.warning(
                    "Caught LDAPError while authenticating {}: {}".format(
                        self._username, pprint.pformat(e)
                    )
                )
        except Exception as e:
            logger.warning("{} while authenticating {}".format(e, self._username))
            raise

        return user

    def get_group_permissions(self) -> Set[str]:
        """
        If allowed by the configuration, this returns the set of permissions
        defined by the user's LDAP group memberships.
        """
        if self._group_permissions is None:
            self._group_permissions = set()

            if self.settings.FIND_GROUP_PERMS:
                try:
                    if self.dn is not None:
                        self._load_group_permissions()
                except ldap.LDAPError as e:
                    results = ldap_error.send(
                        type(self.backend),
                        context="get_group_permissions",
                        user=self._user,
                        exception=e,
                    )
                    if len(results) == 0:
                        logger.warning(
                            "Caught LDAPError loading group permissions: {}".format(
                                pprint.pformat(e)
                            )
                        )

        return self._group_permissions

    def populate_user(self) -> AbstractUser:
        """
        Populates the Django user object using the default bind credentials.
        """
        user = None

        try:
            # self.attrs will only be non-None if we were able to load this user
            # from the LDAP directory, so this filters out nonexistent users.
            if self.attrs is not None:
                user = self._get_or_create_user(force_populate=True)
            else:
                user = self._user

        except ldap.LDAPError as e:
            results = ldap_error.send(
                type(self.backend),
                context="populate_user",
                user=self._user,
                exception=e,
            )
            if len(results) == 0:
                logger.warning(
                    "Caught LDAPError while authenticating {}: {}".format(
                        self._username, pprint.pformat(e)
                    )
                )
        except Exception as e:
            logger.warning("{} while authenticating {}".format(e, self._username))
            raise

        return user

    #
    # Public properties (callbacks). These are all lazy for performance reasons.
    #

    @property
    def dn(self) -> Optional[str]:
        if self._user_dn is None:
            self._load_user_dn()

        return self._user_dn

    @property
    def attrs(self) -> Optional[Dict[str, List[str]]]:
        if self._user_attrs is None:
            self._load_user_attrs()

        return self._user_attrs

    @property
    def group_dns(self) -> Set[str]:
        return self._get_groups().get_group_dns()

    @property
    def group_names(self) -> Set[str]:
        return self._get_groups().get_group_names()

    @property
    def connection(self) -> LDAPObject:
        if not self._connection_bound:
            self._bind()

        return self._get_connection()

    #
    # Authentication
    #

    def _authenticate_user_dn(self, password: str) -> None:
        """
        Binds to the LDAP server with the user's DN and password. Raises
        AuthenticationFailed on failure.
        """
        if self.dn is None:
            raise self.AuthenticationFailed("failed to map the username to a DN.")

        try:
            sticky = self.settings.BIND_AS_AUTHENTICATING_USER

            self._bind_as(self.dn, password, sticky=sticky)
        except ldap.INVALID_CREDENTIALS:
            raise self.AuthenticationFailed("user DN/password rejected by LDAP server.")

    def _load_user_attrs(self) -> None:
        if self.dn is not None:
            search = LDAPSearch(
                self.dn, ldap.SCOPE_BASE, attrlist=self.settings.USER_ATTRLIST
            )
            results = search.execute(self.connection)

            if results is not None:
                result = next(iter(results), None)
                if result is not None:
                    self._user_attrs = result[1]

    def _load_user_dn(self) -> None:
        """
        Populates self._user_dn with the distinguished name of our user.

        This will either construct the DN from a template in
        AUTH_LDAP_USER_DN_TEMPLATE or connect to the server and search for it.
        If we have to search, we'll cache the DN.
        """

        if self._using_simple_bind_mode():
            self._user_dn = self._construct_simple_user_dn()
        else:
            if self.settings.CACHE_TIMEOUT > 0:
                cache_key = valid_cache_key(
                    "django_auth_ldap.user_dn.{}".format(self._username)
                )
                self._user_dn = cache.get_or_set(
                    cache_key, self._search_for_user_dn, self.settings.CACHE_TIMEOUT
                )
            else:
                self._user_dn = self._search_for_user_dn()

    def _using_simple_bind_mode(self) -> bool:
        return self.settings.USER_DN_TEMPLATE is not None

    def _construct_simple_user_dn(self) -> str:
        if self.settings.USER_DN_TEMPLATE is None:
            raise ImproperlyConfigured(
                "%s should not be None"
                % self.settings._prepend_prefix("USER_DN_TEMPLATE")
            )

        template = self.settings.USER_DN_TEMPLATE
        username = ldap.dn.escape_dn_chars(self._username)
        return template % {"user": username}

    def _search_for_user_dn(self) -> Optional[str]:
        """
        Searches the directory for a user matching AUTH_LDAP_USER_SEARCH.
        Populates self._user_dn and self._user_attrs.
        """
        search = self.settings.USER_SEARCH
        if search is None:
            raise ImproperlyConfigured(
                "%s must be an LDAPSearch instance."
                % self.settings._prepend_prefix("USER_SEARCH")
            )

        results = search.execute(self.connection, {"user": self._username})
        user_dn = None
        if results is not None and len(results) == 1:
            (user_dn, self._user_attrs) = next(iter(results))

        return user_dn

    def _check_requirements(self) -> None:
        """
        Checks all authentication requirements beyond credentials. Raises
        AuthenticationFailed on failure.
        """
        self._check_required_group()
        self._check_denied_group()

    def _check_required_group(self) -> bool:
        """
        Returns True if the group requirement (AUTH_LDAP_REQUIRE_GROUP) is
        met. Always returns True if AUTH_LDAP_REQUIRE_GROUP is None.
        """
        required_group_dn = self.settings.REQUIRE_GROUP

        if required_group_dn is not None:
            if not isinstance(required_group_dn, LDAPGroupQuery):
                required_group_dn = LDAPGroupQuery(required_group_dn)
            result = required_group_dn.resolve(self)
            if not result:
                raise self.AuthenticationFailed(
                    "user does not satisfy %s"
                    % self.settings._prepend_prefix("REQUIRE_GROUP")
                )

        return True

    def _check_denied_group(self) -> bool:
        """
        Returns True if the negative group requirement (AUTH_LDAP_DENY_GROUP)
        is met. Always returns True if AUTH_LDAP_DENY_GROUP is None.
        """
        denied_group_dn = self.settings.DENY_GROUP

        if denied_group_dn is not None:
            is_member = self._get_groups().is_member_of(denied_group_dn)
            if is_member:
                raise self.AuthenticationFailed(
                    "user does not satisfy %s"
                    % self.settings._prepend_prefix("DENY_GROUP")
                )

        return True

    #
    # User management
    #

    def _get_or_create_user(self, force_populate: bool = False) -> AbstractUser:
        """
        Loads the User model object from the database or creates it if it
        doesn't exist. Also populates the fields, subject to
        AUTH_LDAP_ALWAYS_UPDATE_USER.
        """
        save_user = False

        if self._username is None:
            raise TypeError("The username should not be None")

        username = self.backend.ldap_to_django_username(self._username)

        self._user, built = self.backend.get_or_build_user(username, self)
        self._user.ldap_user = self
        self._user.ldap_username = self._username

        should_populate = force_populate or self.settings.ALWAYS_UPDATE_USER or built

        if built:
            if self.settings.NO_NEW_USERS:
                raise self.AuthenticationFailed(
                    "user does not satisfy %s"
                    % self.settings._prepend_prefix("NO_NEW_USERS")
                )

            logger.debug("Creating Django user {}".format(username))
            self._user.set_unusable_password()
            save_user = True

        if should_populate:
            logger.debug("Populating Django user {}".format(username))
            self._populate_user()
            save_user = True

            # Give the client a chance to finish populating the user just
            # before saving.
            populate_user.send(type(self.backend), user=self._user, ldap_user=self)

        if save_user:
            self._user.save()

        # This has to wait until we're sure the user has a pk.
        if self.settings.MIRROR_GROUPS or self.settings.MIRROR_GROUPS_EXCEPT:
            self._normalize_mirror_settings()
            self._mirror_groups()

        return self._user

    def _populate_user(self) -> None:
        """
        Populates our User object with information from the LDAP directory.
        """
        self._populate_user_from_attributes()
        self._populate_user_from_group_memberships()

    def _populate_user_from_attributes(self) -> None:
        for field, attr in self.settings.USER_ATTR_MAP.items():
            try:
                if self.attrs is None:
                    raise TypeError("The attrs of the LDAP user should not be None")

                value = self.attrs[attr][0]
            except (TypeError, LookupError):
                # TypeError occurs when self.attrs is None as we were unable to
                # load this user's attributes.
                logger.warning(
                    "{} does not have a value for the attribute {}".format(
                        self.dn, attr
                    )
                )
            else:
                setattr(self._user, field, value)

    def _populate_user_from_group_memberships(self) -> None:
        for field, group_dns in self.settings.USER_FLAGS_BY_GROUP.items():
            try:
                query = self._normalize_group_dns(group_dns)
            except ValueError as e:
                raise ImproperlyConfigured(
                    "{}: {}", self.settings._prepend_prefix("USER_FLAGS_BY_GROUP"), e
                )

            value = query.resolve(self)
            setattr(self._user, field, value)

    def _normalize_group_dns(
        self,
        group_dns: Union[
            str,
            LDAPGroupQuery,
            List[Union[str, LDAPGroupQuery]],
            Tuple[Union[str, LDAPGroupQuery]],
        ],
    ) -> LDAPGroupQuery:
        """
        Converts one or more group DNs to an LDAPGroupQuery.

        group_dns may be a string, a non-empty list or tuple of strings, or an
        LDAPGroupQuery. The result will be an LDAPGroupQuery. A list or tuple
        will be joined with the | operator.
        """

        if isinstance(group_dns, LDAPGroupQuery):
            query = group_dns
        elif isinstance(group_dns, str):
            query = LDAPGroupQuery(group_dns)
        elif isinstance(group_dns, (list, tuple)) and len(group_dns) > 0:
            query = reduce(operator.or_, map(LDAPGroupQuery, group_dns))
        else:
            raise ValueError(group_dns)

        return query

    def _normalize_mirror_settings(self) -> None:
        """
        Validates the group mirroring settings and converts them as necessary.
        """

        def malformed_mirror_groups_except() -> ImproperlyConfigured:
            return ImproperlyConfigured(
                "{} must be a collection of group names".format(
                    self.settings._prepend_prefix("MIRROR_GROUPS_EXCEPT")
                )
            )

        def malformed_mirror_groups() -> ImproperlyConfigured:
            return ImproperlyConfigured(
                "{} must be a bool or a collection of group names".format(
                    self.settings._prepend_prefix("MIRROR_GROUPS")
                )
            )

        mge = self.settings.MIRROR_GROUPS_EXCEPT
        mg = self.settings.MIRROR_GROUPS

        if mge is not None:
            if isinstance(mge, (set, frozenset)):
                pass
            elif isinstance(mge, (list, tuple)):
                mge = self.settings.MIRROR_GROUPS_EXCEPT = frozenset(mge)
            else:
                raise malformed_mirror_groups_except()

            if not all(isinstance(value, str) for value in mge):
                raise malformed_mirror_groups_except()
            elif mg:
                warnings.warn(
                    ConfigurationWarning(
                        "Ignoring {} in favor of {}".format(
                            self.settings._prepend_prefix("MIRROR_GROUPS"),
                            self.settings._prepend_prefix("MIRROR_GROUPS_EXCEPT"),
                        )
                    )
                )
                mg = self.settings.MIRROR_GROUPS = None

        if mg is not None:
            if isinstance(mg, (bool, set, frozenset)):
                pass
            elif isinstance(mg, (list, tuple)):
                mg = self.settings.MIRROR_GROUPS = frozenset(mg)
            else:
                raise malformed_mirror_groups()

            if isinstance(mg, (set, frozenset)) and (
                not all(isinstance(value, str) for value in mg)
            ):
                raise malformed_mirror_groups()

    def _mirror_groups(self) -> None:
        """
        Mirrors the user's LDAP groups in the Django database and updates the
        user's membership.
        """
        if self._user is None:
            raise TypeError("The user should not be None")

        target_group_names = frozenset(self._get_groups().get_group_names())
        current_group_names = frozenset(
            self._user.groups.values_list("name", flat=True).iterator()
        )

        # These were normalized to sets above.
        MIRROR_GROUPS_EXCEPT = self.settings.MIRROR_GROUPS_EXCEPT
        MIRROR_GROUPS = self.settings.MIRROR_GROUPS

        # If the settings are white- or black-listing groups, we'll update
        # target_group_names such that we won't modify the membership of groups
        # beyond our purview.
        if isinstance(MIRROR_GROUPS_EXCEPT, (set, frozenset)):
            target_group_names = (target_group_names - MIRROR_GROUPS_EXCEPT) | (
                current_group_names & MIRROR_GROUPS_EXCEPT
            )
        elif isinstance(MIRROR_GROUPS, (set, frozenset)):
            target_group_names = (target_group_names & MIRROR_GROUPS) | (
                current_group_names - MIRROR_GROUPS
            )

        if target_group_names != current_group_names:
            existing_groups = list(
                Group.objects.filter(name__in=target_group_names).iterator()
            )
            existing_group_names = frozenset(group.name for group in existing_groups)

            new_groups = [
                Group.objects.get_or_create(name=name)[0]
                for name in target_group_names
                if name not in existing_group_names
            ]

            self._user.groups.set(existing_groups + new_groups)

    #
    # Group information
    #

    def _load_group_permissions(self) -> None:
        """
        Populates self._group_permissions based on LDAP group membership and
        Django group permissions.
        """
        group_names = self._get_groups().get_group_names()

        perms = Permission.objects.filter(group__name__in=group_names)
        perms = perms.values_list("content_type__app_label", "codename")
        perms = perms.order_by()

        self._group_permissions = {"{}.{}".format(ct, name) for ct, name in perms}

    def _get_groups(self) -> "_LDAPUserGroups":
        """
        Returns an _LDAPUserGroups object, which can determine group
        membership.
        """
        if self._groups is None:
            self._groups = _LDAPUserGroups(self)

        return self._groups

    #
    # LDAP connection
    #

    def _bind(self) -> None:
        """
        Binds to the LDAP server with AUTH_LDAP_BIND_DN and
        AUTH_LDAP_BIND_PASSWORD.
        """
        self._bind_as(self.settings.BIND_DN, self.settings.BIND_PASSWORD, sticky=True)

    def _bind_as(self, bind_dn: str, bind_password: str, sticky: bool = False) -> None:
        """
        Binds to the LDAP server with the given credentials. This does not trap
        exceptions.

        If sticky is True, then we will consider the connection to be bound for
        the life of this object. If False, then the caller only wishes to test
        the credentials, after which the connection will be considered unbound.
        """
        self._get_connection().simple_bind_s(bind_dn, bind_password)

        self._connection_bound = sticky

    def _get_connection(self) -> LDAPObject:
        """
        Returns our cached LDAPObject, which may or may not be bound.
        """
        if self._connection is None:
            uri = self.settings.SERVER_URI
            if callable(uri):
                if func_supports_parameter(uri, "request"):
                    uri = uri(self._request)
                else:
                    warnings.warn(
                        "Update %s callable %s.%s to accept "
                        "a positional `request` argument. Support for callables "
                        "accepting no arguments will be removed in a future "
                        "version."
                        % (
                            self.settings._prepend_prefix("SERVER_URI"),
                            uri.__module__,
                            uri.__name__,
                        ),
                        DeprecationWarning,
                    )
                    uri = uri()  # type: ignore

            self._connection = self.backend.ldap.initialize(uri, bytes_mode=False)

            for opt, value in self.settings.CONNECTION_OPTIONS.items():
                self._connection.set_option(opt, value)

            if self.settings.START_TLS:
                logger.debug("Initiating TLS")
                self._connection.start_tls_s()

        return self._connection


class _LDAPUserGroups:
    """
    Represents the set of groups that a user belongs to.
    """

    def __init__(self, ldap_user: _LDAPUser) -> None:
        self.settings: LDAPSettings = ldap_user.settings
        self._ldap_user: _LDAPUser = ldap_user
        self._group_type: Optional[LDAPGroupType] = None
        self._group_search: Optional[AbstractLDAPSearch] = None
        self._group_infos: Optional[Collection[Tuple[str, Dict[str, List[str]]]]] = None
        self._group_dns: Optional[Set[str]] = None
        self._group_names: Optional[Set[str]] = None

        self._init_group_settings()

    def _init_group_settings(self) -> None:
        """
        Loads the settings we need to deal with groups.

        Raises ImproperlyConfigured if anything's not right.
        """

        self._group_type = self.settings.GROUP_TYPE
        if self._group_type is None:
            raise ImproperlyConfigured(
                "%s must be an LDAPGroupType instance."
                % self.settings._prepend_prefix("GROUP_TYPE")
            )

        self._group_search = self.settings.GROUP_SEARCH
        if self._group_search is None:
            raise ImproperlyConfigured(
                "%s must be an LDAPSearch instance."
                % self.settings._prepend_prefix("GROUP_SEARCH")
            )

    def get_group_names(self) -> Set[str]:
        """
        Returns the set of Django group names that this user belongs to by
        virtue of LDAP group memberships.
        """
        if self._group_names is None:
            self._load_cached_attr("_group_names")

        if self._group_names is None:
            if self._group_type is None:
                raise TypeError("The group type should not be None")

            group_infos = self._get_group_infos()
            group_names = {
                self._group_type.group_name_from_info(group_info)
                for group_info in group_infos
            }
            if None in group_names:
                group_names.remove(None)
            self._group_names = cast(Set[str], group_names)
            self._cache_attr("_group_names")

        return self._group_names

    def is_member_of(self, group_dn: str) -> bool:
        """
        Returns true if our user is a member of the given group.
        """
        is_member = None

        # Normalize the DN
        group_dn = group_dn.lower()

        # If we have self._group_dns, we'll use it. Otherwise, we'll try to
        # avoid the cost of loading it.
        if self._group_dns is None:
            if self._group_type is None:
                raise TypeError("The group type should not be None")

            is_member = self._group_type.is_member(self._ldap_user, group_dn)

        if is_member is None:
            is_member = group_dn in self.get_group_dns()

        logger.debug(
            "{} is{}a member of {}".format(
                self._ldap_user.dn, is_member and " " or " not ", group_dn
            )
        )

        return is_member

    def get_group_dns(self) -> Set[str]:
        """
        Returns a (cached) set of the distinguished names in self._group_infos.
        """
        if self._group_dns is None:
            group_infos = self._get_group_infos()
            self._group_dns = {group_info[0] for group_info in group_infos}

        return self._group_dns

    def _get_group_infos(
        self,
    ) -> Collection[Tuple[str, Dict[str, List[str]]]]:
        """
        Returns a (cached) list of group_info structures for the groups that our
        user is a member of.
        """
        if self._group_infos is None:
            if self._group_type is None:
                raise TypeError("The group type should not be None")
            if self._group_search is None:
                raise TypeError("The group search should not be None")

            self._group_infos = self._group_type.user_groups(
                self._ldap_user, self._group_search
            )

        return self._group_infos

    def _load_cached_attr(self, attr_name: str) -> None:
        if self.settings.CACHE_TIMEOUT > 0:
            key = self._cache_key(attr_name)
            value = cache.get(key)
            setattr(self, attr_name, value)

    def _cache_attr(self, attr_name: str) -> None:
        if self.settings.CACHE_TIMEOUT > 0:
            key = self._cache_key(attr_name)
            value = getattr(self, attr_name, None)
            cache.set(key, value, self.settings.CACHE_TIMEOUT)

    def _cache_key(self, attr_name: str) -> str:
        """
        Memcache keys can't have spaces in them, so we'll remove them from the
        DN for maximum compatibility.
        """
        dn = self._ldap_user.dn
        return valid_cache_key(
            "auth_ldap.{}.{}.{}".format(type(self).__name__, attr_name, dn)
        )


class LDAPSettings:
    """
    This is a simple class to take the place of the global settings object. An
    instance will contain all of our settings as attributes, with default values
    if they are not specified by the configuration.
    """

    prefix: str = "AUTH_LDAP_"

    defaults = {
        "ALWAYS_UPDATE_USER": True,
        "AUTHORIZE_ALL_USERS": False,
        "BIND_AS_AUTHENTICATING_USER": False,
        "BIND_DN": "",
        "BIND_PASSWORD": "",
        "CONNECTION_OPTIONS": {},
        "DENY_GROUP": None,
        "FIND_GROUP_PERMS": False,
        "CACHE_TIMEOUT": 0,
        "GROUP_SEARCH": None,
        "GROUP_TYPE": None,
        "MIRROR_GROUPS": None,
        "MIRROR_GROUPS_EXCEPT": None,
        "PERMIT_EMPTY_PASSWORD": False,
        "REQUIRE_GROUP": None,
        "NO_NEW_USERS": False,
        "SERVER_URI": "ldap://localhost",
        "START_TLS": False,
        "USER_QUERY_FIELD": None,
        "USER_ATTRLIST": None,
        "USER_ATTR_MAP": {},
        "USER_DN_TEMPLATE": None,
        "USER_FLAGS_BY_GROUP": {},
        "USER_SEARCH": None,
    }

    def __init__(self, defaults: Optional[Dict[str, Any]] = None) -> None:
        """
        Loads our settings from django.conf.settings, applying defaults for any
        that are omitted.
        """
        defaults = dict(self.defaults, **(defaults or dict()))  # type: ignore

        self.ALWAYS_UPDATE_USER: bool = self._get_setting(
            "ALWAYS_UPDATE_USER", defaults, True
        )
        self.AUTHORIZE_ALL_USERS: bool = self._get_setting(
            "AUTHORIZE_ALL_USERS", defaults, False
        )
        self.BIND_AS_AUTHENTICATING_USER: bool = self._get_setting(
            "BIND_AS_AUTHENTICATING_USER", defaults, False
        )
        self.BIND_DN: str = self._get_setting("BIND_DN", defaults, "")
        self.BIND_PASSWORD: str = self._get_setting("BIND_PASSWORD", defaults, "")
        self.CACHE_TIMEOUT: int = self._get_setting("CACHE_TIMEOUT", defaults, 0)
        self.CONNECTION_OPTIONS: Dict[int, Any] = self._get_setting(
            "CONNECTION_OPTIONS", defaults, dict()
        )
        self.DENY_GROUP: Optional[str] = self._get_setting("DENY_GROUP", defaults, None)
        self.FIND_GROUP_PERMS: bool = self._get_setting(
            "FIND_GROUP_PERMS", defaults, False
        )
        self.GLOBAL_OPTIONS: Dict[int, Any] = self._get_setting(
            "GLOBAL_OPTIONS", defaults, dict()
        )
        self.GROUP_SEARCH: Optional[AbstractLDAPSearch] = self._get_setting(
            "GROUP_SEARCH", defaults, None
        )
        self.GROUP_TYPE: Optional[LDAPGroupType] = self._get_setting(
            "GROUP_TYPE", defaults, None
        )
        self.MIRROR_GROUPS: Union[bool, Collection[str], None] = self._get_setting(
            "MIRROR_GROUPS", defaults, None
        )
        self.MIRROR_GROUPS_EXCEPT: Optional[Collection[str]] = self._get_setting(
            "MIRROR_GROUPS_EXCEPT", defaults, None
        )
        self.NO_NEW_USERS: bool = self._get_setting("NO_NEW_USERS", defaults, False)
        self.PERMIT_EMPTY_PASSWORD: bool = self._get_setting(
            "PERMIT_EMPTY_PASSWORD", defaults, False
        )
        self.REQUIRE_GROUP: Union[str, LDAPGroupQuery, None] = self._get_setting(
            "REQUIRE_GROUP", defaults, None
        )
        self.SERVER_URI: Union[
            str, Callable[[Optional[HttpRequest]], str]
        ] = self._get_setting("SERVER_URI", defaults, "ldap://localhost")
        self.START_TLS: bool = self._get_setting("START_TLS", defaults, False)
        self.USER_QUERY_FIELD: Optional[str] = self._get_setting(
            "USER_QUERY_FIELD", defaults, None
        )
        self.USER_ATTRLIST: Optional[Collection[str]] = self._get_setting(
            "USER_ATTRLIST", defaults, None
        )
        self.USER_ATTR_MAP: Dict[str, str] = self._get_setting(
            "USER_ATTR_MAP", defaults, dict()
        )
        self.USER_DN_TEMPLATE: Optional[str] = self._get_setting(
            "USER_DN_TEMPLATE", defaults, None
        )
        self.USER_FLAGS_BY_GROUP: Dict[
            str, Union[str, LDAPGroupQuery]
        ] = self._get_setting("USER_FLAGS_BY_GROUP", defaults, dict())
        self.USER_SEARCH: Optional[AbstractLDAPSearch] = self._get_setting(
            "USER_SEARCH", defaults, None
        )

        # Compatibility with old caching settings.
        if (
            getattr(
                django.conf.settings,
                self._prepend_prefix("CACHE_GROUPS"),
                defaults.get("CACHE_GROUPS"),
            )
            is not None
        ):
            warnings.warn(
                "Found deprecated setting %s. Use %s instead."
                % (
                    self._prepend_prefix("CACHE_GROUPS"),
                    self._prepend_prefix("CACHE_TIMEOUT"),
                ),
                DeprecationWarning,
            )
            self.CACHE_TIMEOUT = self._get_setting(
                "GROUP_CACHE_TIMEOUT", defaults, 3600
            )

<<<<<<< HEAD
    def _prepend_prefix(self, suffix: str) -> str:
        return self._prefix + suffix
=======
    def _name(self, suffix: str) -> str:
        return self.prefix + suffix
>>>>>>> 6c4a1dd9

    def _get_setting(self, suffix: str, defaults: Dict[str, Any], default: T) -> T:
        return getattr(
            django.conf.settings,
            self._prepend_prefix(suffix),
            defaults.get(suffix, default),
        )


def valid_cache_key(key: str) -> str:
    """
    Sanitizes a cache key for memcached.
    """
    return re.sub(r"\s+", "+", key)[:250]<|MERGE_RESOLUTION|>--- conflicted
+++ resolved
@@ -1221,13 +1221,8 @@
                 "GROUP_CACHE_TIMEOUT", defaults, 3600
             )
 
-<<<<<<< HEAD
     def _prepend_prefix(self, suffix: str) -> str:
-        return self._prefix + suffix
-=======
-    def _name(self, suffix: str) -> str:
         return self.prefix + suffix
->>>>>>> 6c4a1dd9
 
     def _get_setting(self, suffix: str, defaults: Dict[str, Any], default: T) -> T:
         return getattr(
