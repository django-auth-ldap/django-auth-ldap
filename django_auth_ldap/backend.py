--- conflicted
+++ resolved
@@ -140,17 +140,7 @@
     @property
     def settings(self) -> "LDAPSettings":
         if self._settings is None:
-<<<<<<< HEAD
             self._settings = LDAPSettings()
-=======
-            self._settings = LDAPSettings(
-                self.settings_prefix,
-                **{
-                    key.lower(): self.default_settings[key]
-                    for key in self.default_settings
-                }
-            )
->>>>>>> 4bb80e72
 
         return self._settings
 
@@ -1112,39 +1102,8 @@
 
     prefix: str = "AUTH_LDAP_"
 
-<<<<<<< HEAD
-    defaults = {
-        "ALWAYS_UPDATE_USER": True,
-        "AUTHORIZE_ALL_USERS": False,
-        "BIND_AS_AUTHENTICATING_USER": False,
-        "BIND_DN": "",
-        "BIND_PASSWORD": "",
-        "CONNECTION_OPTIONS": {},
-        "DENY_GROUP": None,
-        "FIND_GROUP_PERMS": False,
-        "CACHE_TIMEOUT": 0,
-        "GROUP_SEARCH": None,
-        "GROUP_TYPE": None,
-        "MIRROR_GROUPS": None,
-        "MIRROR_GROUPS_EXCEPT": None,
-        "PERMIT_EMPTY_PASSWORD": False,
-        "REQUIRE_GROUP": None,
-        "NO_NEW_USERS": False,
-        "SERVER_URI": "ldap://localhost",
-        "START_TLS": False,
-        "USER_QUERY_FIELD": None,
-        "USER_ATTRLIST": None,
-        "USER_ATTR_MAP": {},
-        "USER_DN_TEMPLATE": None,
-        "USER_FLAGS_BY_GROUP": {},
-        "USER_SEARCH": None,
-    }
-
-    def __init__(self, defaults: Optional[Dict[str, Any]] = None) -> None:
-=======
     def __init__(
         self,
-        prefix: str = "AUTH_LDAP_",
         always_update_user: bool = True,
         authorize_all_users: bool = False,
         bind_as_authenticating_user: bool = False,
@@ -1173,17 +1132,10 @@
         user_query_field: Optional[str] = None,
         user_search: Optional[AbstractLDAPSearch] = None,
     ) -> None:
->>>>>>> 4bb80e72
         """
         Loads our settings from django.conf.settings, applying defaults for any
         that are omitted.
         """
-<<<<<<< HEAD
-        defaults = dict(self.defaults, **(defaults or dict()))  # type: ignore
-=======
-        self._prefix = prefix
->>>>>>> 4bb80e72
-
         self.ALWAYS_UPDATE_USER: bool = self._get_setting(
             "ALWAYS_UPDATE_USER", always_update_user
         )
@@ -1248,44 +1200,11 @@
             "USER_SEARCH", user_search
         )
 
-<<<<<<< HEAD
-        # Compatibility with old caching settings.
-        if (
-            getattr(
-                django.conf.settings,
-                self._prepend_prefix("CACHE_GROUPS"),
-                defaults.get("CACHE_GROUPS"),
-            )
-            is not None
-        ):
-            warnings.warn(
-                "Found deprecated setting %s. Use %s instead."
-                % (
-                    self._prepend_prefix("CACHE_GROUPS"),
-                    self._prepend_prefix("CACHE_TIMEOUT"),
-                ),
-                DeprecationWarning,
-            )
-            self.CACHE_TIMEOUT = self._get_setting(
-                "GROUP_CACHE_TIMEOUT", defaults, 3600
-            )
-
     def _prepend_prefix(self, suffix: str) -> str:
         return self.prefix + suffix
 
-    def _get_setting(self, suffix: str, defaults: Dict[str, Any], default: T) -> T:
-        return getattr(
-            django.conf.settings,
-            self._prepend_prefix(suffix),
-            defaults.get(suffix, default),
-        )
-=======
-    def _name(self, suffix: str) -> str:
-        return self._prefix + suffix
-
     def _get_setting(self, suffix: str, default: T) -> T:
-        return getattr(django.conf.settings, self._name(suffix), default)
->>>>>>> 4bb80e72
+        return getattr(django.conf.settings, self._prepend_prefix(suffix), default)
 
 
 def valid_cache_key(key: str) -> str:
